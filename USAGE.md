--- conflicted
+++ resolved
@@ -338,15 +338,9 @@
 
 # ~ Server performs inclusion-tests for various
 # ~ presumed previous states submitted by the Client
-<<<<<<< HEAD
-tree.inclusion_test(old_hash=old_hash, sublength=sublength)           # True
-tree.inclusion_test(bytes('anything else', tree.encoding), sublength) # False
-tree.inclusion_test(old_hash, sublength + 1)                          # False
-=======
 tree.inclusionTest(old_hash=old_hash, sublength=sublength)         # True
 tree.inclusionTest(old_hash=b'anything else', sublength=sublength) # False
 tree.inclusionTest(old_hash=old_hash, sublength=sublength + 1)     # False
->>>>>>> b39d0b37
 ```
 
 
